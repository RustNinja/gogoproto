--- conflicted
+++ resolved
@@ -310,12 +310,8 @@
 	panic("unreachable")
 }
 
-<<<<<<< HEAD
-func (p *marshalto) mapField(numGen NumGen, field *descriptor.FieldDescriptorProto, fieldTyp descriptor.FieldDescriptorProto_Type, varName string, protoSizer bool) {
-=======
-func (p *marshalto) mapField(numGen NumGen, customType bool, fieldTyp descriptor.FieldDescriptorProto_Type, varName string, protoSizer bool) {
->>>>>>> 426e6d87
-	switch fieldTyp {
+func (p *marshalto) mapField(numGen NumGen, field *descriptor.FieldDescriptorProto, kvField *descriptor.FieldDescriptorProto, varName string, protoSizer bool) {
+	switch kvField.GetType() {
 	case descriptor.FieldDescriptorProto_TYPE_DOUBLE:
 		p.callFixed64(p.mathPkg.Use(), `.Float64bits(float64(`, varName, `))`)
 	case descriptor.FieldDescriptorProto_TYPE_FLOAT:
@@ -345,7 +341,8 @@
 		p.P(`i++`)
 	case descriptor.FieldDescriptorProto_TYPE_STRING,
 		descriptor.FieldDescriptorProto_TYPE_BYTES:
-		if customType {
+		if gogoproto.IsCustomType(field) && kvField.IsBytes() {
+			p.P(`//cusomtype`)
 			p.callVarint(varName, `.Size()`)
 			p.P(`n`, numGen.Next(), `, err := `, varName, `.MarshalTo(data[i:])`)
 			p.P(`if err != nil {`)
@@ -998,15 +995,10 @@
 			p.P(`mapSize := `, strings.Join(sum, " + "))
 			p.callVarint("mapSize")
 			p.encodeKey(1, wireToType(keywire))
-<<<<<<< HEAD
-			p.mapField(numGen, field, m.KeyField.GetType(), "k", protoSizer)
-			nullableMsg := m.ValueField.GetType() == descriptor.FieldDescriptorProto_TYPE_MESSAGE && nullable
-=======
-			p.mapField(numGen, false, m.KeyField.GetType(), "k", protoSizer)
+			p.mapField(numGen, field, m.KeyField, "k", protoSizer)
 			nullableMsg := nullable && (m.ValueField.GetType() == descriptor.FieldDescriptorProto_TYPE_MESSAGE ||
 				gogoproto.IsCustomType(field) && m.ValueField.IsBytes())
 			plainBytes := m.ValueField.IsBytes() && !gogoproto.IsCustomType(field)
->>>>>>> 426e6d87
 			if nullableMsg {
 				p.P(`if `, accessor, ` != nil { `)
 				p.In()
@@ -1019,13 +1011,8 @@
 				p.In()
 			}
 			p.encodeKey(2, wireToType(valuewire))
-<<<<<<< HEAD
-			p.mapField(numGen, field, m.ValueField.GetType(), accessor, protoSizer)
-			if nullableMsg || m.ValueField.IsBytes() {
-=======
-			p.mapField(numGen, gogoproto.IsCustomType(field), m.ValueField.GetType(), accessor, protoSizer)
+			p.mapField(numGen, field, m.ValueField, accessor, protoSizer)
 			if nullableMsg || plainBytes {
->>>>>>> 426e6d87
 				p.Out()
 				p.P(`}`)
 			}
