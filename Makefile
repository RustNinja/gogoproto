--- conflicted
+++ resolved
@@ -74,12 +74,8 @@
 	make -C proto generate-test-pbs
 	make -C test/importdedup regenerate
 	make -C test/custombytesnonstruct regenerate
-<<<<<<< HEAD
+	make -C test/required regenerate
 	make gofmt
-=======
-	make -C test/required regenerate
-	gofmt -l -s -w .
->>>>>>> b9e369e8
 
 tests:
 	go test -v ./test
